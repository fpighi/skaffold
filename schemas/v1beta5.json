--- conflicted
+++ resolved
@@ -16,43 +16,9 @@
           "type": "string",
           "default": "\"\""
         },
-<<<<<<< HEAD
-        {
-          "properties": {
-            "context": {
-              "type": "string",
-              "description": "Workspace directory where the artifact's sources are to be found.\nDefaults to `.`.\n"
-            },
-            "image": {
-              "type": "string",
-              "description": "ImageName name of the image to be built.\n"
-            },
-            "plugin": {
-              "$ref": "#/definitions/BuilderPlugin",
-              "description": "The plugin used to build this artifact\n"
-            },
-            "sync": {
-              "additionalProperties": {
-                "type": "string"
-              },
-              "type": "object",
-              "description": "Sync local files can be synced to remote pods (alpha) instead\nof triggering a rebuild of the artifact's image. This is a mapping\nof local files to sync to remote folders.\nFor example: `{'*.py': .}`.\n"
-            }
-          },
-          "description": "Artifact represents items that need to be built, along with the context in which\nthey should be built.\n"
-        }
-      ]
-    },
-    "ArtifactType": {
-      "properties": {
-        "bazel": {
-          "$ref": "#/definitions/BazelArtifact",
-          "description": "BazelArtifact requires bazel CLI to be installed and the artifacts sources to\ncontain [Bazel](https://bazel.build/) configuration files.\n"
-=======
         "build": {
           "$ref": "#/definitions/BuildConfig",
           "description": "describes how images are built."
->>>>>>> c4eeb66e
         },
         "test": {
           "$ref": "#/definitions/TestConfig",
@@ -83,6 +49,9 @@
         "tagPolicy": {
           "$ref": "#/definitions/TagPolicy",
           "description": "(beta) determines how images are tagged. A few strategies are provided here, although you most likely won't need to care! The policy can be \u003ccode\u003egitCommit\u003c/code\u003e (beta), \u003ccode\u003esha256\u003c/code\u003e (beta), \u003ccode\u003eenvTemplate\u003c/code\u003e (beta) or \u003ccode\u003edateTime\u003c/code\u003e (beta). If not specified, it defaults to \u003ccode\u003egitCommit: {}\u003c/code\u003e."
+        },
+        "executionEnvironment": {
+          "$ref": "#/definitions/ExecutionEnvironment"
         }
       },
       "oneOf": [
@@ -96,25 +65,9 @@
         },
         {
           "properties": {
-<<<<<<< HEAD
-            "artifacts": {
-              "items": {
-                "$ref": "#/definitions/Artifact"
-              },
-              "type": "array",
-              "description": "Artifacts lists the images you're going to be building.\n"
-            },
-            "executionEnvironment": {
-              "$ref": "#/definitions/ExecutionEnvironment"
-            },
-            "tagPolicy": {
-              "$ref": "#/definitions/TagPolicy",
-              "description": "TagPolicy (beta) determines how images are tagged.\nA few strategies are provided here, although you most likely won't need to care!\nThe policy can be `gitCommit` (beta), `sha256` (beta), `envTemplate` (beta) or `dateTime` (beta).\nIf not specified, it defaults to `gitCommit: {}`.\n"
-=======
             "googleCloudBuild": {
               "$ref": "#/definitions/GoogleCloudBuild",
               "description": "describes how to do a remote build on \u003ca href=\"https://cloud.google.com/cloud-build/\"\u003eGoogle Cloud Build\u003c/a\u003e."
->>>>>>> c4eeb66e
             }
           }
         },
@@ -129,6 +82,45 @@
       ],
       "description": "contains all the configuration for the build steps."
     },
+    "ExecEnvironment": {
+      "type": "string",
+      "default": "\"\""
+    },
+    "ExecutionEnvironment": {
+      "properties": {
+        "name": {
+          "$ref": "#/definitions/ExecEnvironment"
+        },
+        "properties": {
+          "additionalProperties": {},
+          "type": "object",
+          "default": "{}"
+        }
+      },
+      "description": "the environment in which the build should run (ex. local or in-cluster, etc.)"
+    },
+    "BuilderPlugin": {
+      "properties": {
+        "name": {
+          "type": "string",
+          "description": "of the build plugin",
+          "default": "\"\""
+        },
+        "properties": {
+          "additionalProperties": {},
+          "type": "object",
+          "description": "associated with the plugin",
+          "default": "{}"
+        },
+        "": {
+          "items": {
+            "$ref": "#/definitions/byte"
+          },
+          "type": "array"
+        }
+      },
+      "description": "contains all fields necessary for specifying a build plugin"
+    },
     "TagPolicy": {
       "properties": {
         "gitCommit": {
@@ -171,25 +163,6 @@
         }
       },
       "description": "tags images with a configurable template string."
-    },
-    "BuilderPlugin": {
-      "properties": {
-        "": {
-          "items": {
-            "$ref": "#/definitions/byte"
-          },
-          "type": "array"
-        },
-        "name": {
-          "type": "string",
-          "description": "Name of the build plugin\n"
-        },
-        "properties": {
-          "type": "object",
-          "description": "Properties associated with the plugin\n"
-        }
-      },
-      "description": "BuilderPlugin contains all fields necessary for specifying a build plugin\n"
     },
     "DateTimeTagger": {
       "properties": {
@@ -307,25 +280,7 @@
           "default": "\"\""
         }
       },
-<<<<<<< HEAD
-      "description": "EnvTemplateTagger tags images with a configurable template string.\n"
-    },
-    "ExecutionEnvironment": {
-      "properties": {
-        "name": {
-          "$ref": "#/definitions/ExecEnvironment"
-        },
-        "properties": {
-          "type": "object"
-        }
-      },
-      "description": "ExecutionEnvironment is the environment in which the build should run (ex. local or in-cluster, etc.)\n"
-    },
-    "GitTagger": {
-      "description": "GitTagger contains the configuration for the git tagger.\n"
-=======
       "description": "configures Kaniko caching. If a cache is specified, Kaniko will use a remote cache which will speed up builds."
->>>>>>> c4eeb66e
     },
     "KanikoBuild": {
       "properties": {
@@ -532,43 +487,19 @@
         "releases"
       ],
       "properties": {
-<<<<<<< HEAD
-        "args": {
-          "items": {
-            "type": "string"
-          },
-          "type": "array",
-          "description": "Flags is passed as additional build flags to gradle\n"
-        },
-        "project": {
-          "type": "string",
-          "description": "Project selects which Gradle project to build.\n"
-=======
         "releases": {
           "items": {
             "$ref": "#/definitions/HelmRelease"
           },
           "type": "array",
           "description": "a list of Helm releases."
->>>>>>> c4eeb66e
         }
       },
       "description": "contains the configuration needed for deploying with \u003ccode\u003ehelm\u003c/code\u003e."
     },
     "KustomizeDeploy": {
       "properties": {
-<<<<<<< HEAD
-        "args": {
-          "items": {
-            "type": "string"
-          },
-          "type": "array",
-          "description": "Flags is passed as additional build flags to maven\n"
-        },
-        "module": {
-=======
         "path": {
->>>>>>> c4eeb66e
           "type": "string",
           "description": "the path to Kustomization files.",
           "default": "."
@@ -758,6 +689,10 @@
           "examples": [
             "{'*.py': .}"
           ]
+        },
+        "plugin": {
+          "$ref": "#/definitions/BuilderPlugin",
+          "description": "The plugin used to build this artifact"
         }
       },
       "oneOf": [
